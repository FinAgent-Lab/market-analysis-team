--- conflicted
+++ resolved
@@ -11,13 +11,9 @@
 from src.graph.nodes.hantoo_financial import HantooFinancialAnalyzerNode
 from src.graph.nodes.us_financial import USFinancialAnalyzerNode
 from src.graph.nodes.weekly_reporter import WeeklyReporterNode
-
-<<<<<<< HEAD
 from src.graph.nodes.hantoo_financial import HantooFinancialAnalyzerNode
 from src.graph.nodes.us_financial import USFinancialAnalyzerNode
 
-=======
->>>>>>> aa691ebf
 __all__ = [
     "Node",
     "SupervisorNode",
@@ -38,4 +34,4 @@
     # Financial Analyzers
     "HantooFinancialAnalyzerNode",
     "USFinancialAnalyzerNode",
-]+]
