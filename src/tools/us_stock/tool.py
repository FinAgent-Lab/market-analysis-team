--- conflicted
+++ resolved
@@ -109,13 +109,7 @@
                         print(f"Ticker verified: {ticker}")
                         return ticker
                     else:
-<<<<<<< HEAD
-                        print(
-                            f"Ticker verification failed: {result.get('error', 'Unknown error')}"
-                        )
-=======
                         print(f"Ticker verification failed: {result.get('error', 'Unknown error')}")
->>>>>>> 02f49d72
                 except Exception as e:
                     print(f"Error verifying ticker with Alpha Vantage: {e}")
                     # Return the ticker if it has the right format, even if API verification fails
@@ -146,10 +140,6 @@
             return format_financial_analysis(result)
         except Exception as e:
             import traceback
-<<<<<<< HEAD
-
-=======
->>>>>>> 02f49d72
             print(f"Error analyzing financial statements: {repr(e)}")
             print(traceback.format_exc())
             return f"Error analyzing financial statements: {repr(e)}"